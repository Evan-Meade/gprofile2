--- conflicted
+++ resolved
@@ -156,11 +156,8 @@
     plt.xlabel("Days")
     plt.ylabel("% of Systems with Min TD Below Days")
     plt.title("Likelihood of Interference with n-Day Observation Windows")
-<<<<<<< HEAD
     plt.savefig("interference_cdf.png", dpi=200)
-=======
-    plt.savefig("interference_cdf.png")
->>>>>>> 8fa0fe73
+
     #plt.show()
 
     # Plots magnification ratio against time delay between each image pair
@@ -186,14 +183,8 @@
     plt.xlabel("Log of Time Delay (Days)")
     plt.ylabel("Number of Systems")
     plt.title("Histogram of Time Delays")
-<<<<<<< HEAD
     plt.savefig("log_td.png")
-=======
-    plt.savefig("delay_histogram.png")
 
-    # Shows all figures
-    #plt.show()
->>>>>>> 8fa0fe73
 
 
     # Prints completion statement
